import numpy as np
import matplotlib
matplotlib.rcParams['animation.embed_limit'] = 10000000
import matplotlib.pyplot as plt
import matplotlib.animation as animation
import sys
sys.setrecursionlimit(1000000)  # Set the recursion limit to 10,000
import pandas as pd


class Map:
    def __init__(self, bounds, initial_people, false_positive_rate):
        """Initialises the map with a defined area, number of people, and false positive rate"""
        self.bounds = bounds #sets boundaries of the map note its from [0,0] to [bounds[0], bounds[1]]
        self.false_positive_rate = false_positive_rate #rate of intially infected within the population

        self.total_number_of_people = 0 # counts the total number of people simulated
        self.total_infected = 0 #counts the total number of infected people
        self.total_contagious = 0 #counts the total number of contagious people (to be contagious) you must be infected prior to arrival at the train station
        
        self.all_people = np.empty((initial_people), dtype=object) #stores the people objects currently in the simulation
        self.personal_space = 0 #sets the personal space (social distancing) of the people
        self.contagious_tracking = [[], []] #tracks the position of contagious people
        self.infection_probability_plus_2 = 0.013 #sets the range the infection can spread over
        self.infection_probability_sub_2 = 0.13 #given that you are in the range computes the probability of infection
        self.flows_stop = 0 #The number of times the flow of contagious people has to be stopped to maintain social distancing

        self.vac_num_mask_num_combined_num = None
        self.vacination_infection_para = None # this is the chance of getting infected if you are vaccinated [sub two meters,post two meters]
        self.mask_infection_para = None # this is the chance of getting infected if you are wearing a mask [sub two meters,post two meters]
        self.combined_infection_para = None # this is the chance of getting infected if you are vaccinated and wearing a mask [sub two meters,post two meters]
        
        
        ## Generate initial people
        for i in range(initial_people):
            person = self.person_gen(false_positive_rate)
            self.all_people[i] = person

    def person_gen(self, false_positive_rate):
        """Generates people with random entry positions and step sizes"""
        # randomly chooses the side and point of entry
        if np.random.random() < 0.5:
            x = 0
            theta = 0
        else:
            x = self.bounds[0]
            theta = np.pi
    
        y = np.random.uniform(0,self.bounds[1])
        pos = np.array([x, y])

        # Randomly assigns contagious status based on the false positive rate
        if np.random.random() < false_positive_rate:
            person = Person(pos,True)
            self.total_infected += 1
            self.total_contagious += 1
            self.total_number_of_people += 1
        else:
            person = Person(pos,False)
            self.total_number_of_people += 1
        person.direction = theta

        if self.vac_num_mask_num_combined_num != None:
            if np.random.random() < self.vac_num_mask_num_combined_num:
                person.infection_probability_plus_2 = self.vacination_infection_para[1]
                person.infection_probability_sub_2 = self.vacination_infection_para[0]
            elif np.random.random() < self.vac_num_mask_num_combined_num:
                person.infection_probability_plus_2 = self.mask_infection_para[1]
                person.infection_probability_sub_2 = self.mask_infection_para[0]
            elif np.random.random() < self.vac_num_mask_num_combined_num:
                person.infection_probability_plus_2 = self.combined_infection_para[1]
                person.infection_probability_sub_2 = self.combined_infection_para[0]

        # Returns a peron object
        return person

    def move(self, index):
        """Moves a person in the simulation and checks for infection spread"""
        #Initialise the move variable to false
        move = False
        apc = self.all_people.copy() #creates a copy of the people in the simulation
        emergency_stop = 0
        
        #creates a proposed step for the person at index i in current people (all_people)
        proposed_step = apc[index].step(self.bounds, apc[index].step_size)
        #checkes if the proposed step made the person exit the bounds of the map.
        if proposed_step is None:
            #If required generates a new person
            apc[index] = self.person_gen(self.false_positive_rate)
            self.all_people = apc
            return self.all_people
        else:
            #Checks if they are contagious (to determine if more computations are required)
            #If not contagious then we can just move them
            move = True
            move, apc = self.position_check(apc, self.personal_space, index, proposed_step)
            apc[index].position = proposed_step
           #if they are contagious then we need to check if they are going to infect anyone and now inforces social distancing
            while move == False:
                proposed_step = apc[index].step(self.bounds, apc[index].step_size)
                if proposed_step is None:
                    #If required generates a new person
                    apc[index] = self.person_gen(self.false_positive_rate)
                else:
                    move, apc = self.position_check(apc, self.personal_space, index, proposed_step)
                    apc[index].position = proposed_step
<<<<<<< HEAD
                    if emergency_stop > 3:
                        print("waited", index)
=======
                    if emergency_stop > 5:
                        print("Emergency stop triggered for person", index)
>>>>>>> b7b82e4e
                        self.flows_stop += 1
                        apc = self.all_people.copy() #resets the apc temporarily
                        break
                    emergency_stop += 1
        #returns the new position of the person with updated infection status if required
        self.all_people = apc
        return self.all_people

    def position_check(self, people_list, exclusion_zone, index, proposed_step):
        """Check if a proposed step is valid and update the list of people
           focusing on the social distancing and infection range"""
        # Check if self comparison
        for i in range(len(people_list)):
            if i == index:
                continue
            else:
                if people_list[index].contagious or people_list[i].contagious:
                    # computes the distance to all other people in the simulation
                    distance = np.linalg.norm(people_list[i].position - proposed_step)    
                    # checks if the distance is less than the infection range
                    if distance <= 4:
                        # checks if the person is contagious and if they are within the exclusion zone (social distancing)
                        if distance <= exclusion_zone:
                            # If they are contagious and within the exclusion zone then we cannot move
                            return False, people_list
                        else: 
                            contagious = people_list[index]
                            healthy = people_list[i]
                            if contagious.direction == 0 and healthy.position[0]>contagious.position[0] or contagious.direction == np.pi and healthy.position[0]<contagious.position[0]:
                                if distance > 2:
                                    #checks if the distance is greater than 2
<<<<<<< HEAD
                                    if np.random.random() < healthy.infection_probability_plus_2:
=======
                                    if np.random.random() < self.infection_probability_plus_2:
>>>>>>> b7b82e4e
                                        if people_list[i].is_infected == False:
                                            self.total_infected += 1
                                        people_list[i].is_infected = True
                                    #checks if the distance is less than 2
<<<<<<< HEAD
                                    elif np.random.random() < healthy.infection_probability_sub_2:
=======
                                    elif np.random.random() < self.infection_probability_sub_2:
>>>>>>> b7b82e4e
                                        if people_list[i].is_infected == False:
                                            self.total_infected += 1
                                        people_list[i].is_infected = True                
        return True, people_list
    
class Person:
    def __init__(self, position, contagious,infection_probability_plus_2=0.013,infection_probability_sub_2=0.13):
        """Initializes a person with a position, infection status, and step size"""
        self.position = position
        self.contagious = contagious
        self.step_size = np.random.uniform(1.0, 1.5) 
        self.direction = 0 #this property is updated by map 
        self.is_infected = contagious
<<<<<<< HEAD

        self.infection_probability_plus_2 = 0.013 #sets the sub 2 meters infection probability
        self.infection_probability_sub_2 = 0.13 #sets the post 2 meters infection probability
=======
>>>>>>> b7b82e4e

    def step(self, bounds, step_size):
        """Performs a single random walk step and impose boundary conditions on a rectangular room"""
        std = 0.1 # determinses the "peudo random walk" of the person
        angle = np.random.normal(0,std) + self.direction
        new_x = self.position[0] + step_size * np.cos(angle)
        new_y = self.position[1] + step_size * np.sin(angle)

        #checks if the move is valid
        if new_x < 0 or new_x > bounds[0] or new_y < 0 or new_y > bounds[1]:

            position = None
        else:
            
            position = np.array([new_x, new_y])
        return position

class Simulation:
<<<<<<< HEAD
    def __init__(self, number_of_people=30):
=======
    def __init__(self, bounds, number_of_people, probably_infected=0.01, time=1000):
>>>>>>> b7b82e4e
        """Sets up the simulation with the map, number of people, and time"""
        self.time_per_simulation = 1000 #sets the time of each simulation
        self.contagious_rate = 0.3 #sets the rate of contagious people
        self.bounds = [5,5] #sets the bounds of the simulation where bounds are [x_max,y_max] in meters

        self.map = Map(self.bounds, number_of_people, self.contagious_rate)

        # Initialize the plot
        self.fig, self.ax = plt.subplots(figsize=(30, 8))
<<<<<<< HEAD
        self.ax.set_xlim(0, self.bounds[0])
        self.ax.set_ylim(0, self.bounds[1])
=======
        self.ax.set_xlim(0, bounds[0])
        self.ax.set_ylim(0, bounds[1])
>>>>>>> b7b82e4e

        # Create scatter plots for different states
        self.scatter_healthy = self.ax.scatter([], [], c='green', alpha=0.5, s=10, label='Healthy')
        self.scatter_infected = self.ax.scatter([], [], c='blue', alpha=0.8, s=15, label='Infected')
        self.scatter_contagious = self.ax.scatter([], [], c='red', alpha=1, s=25, label='Contagious')
        
        # Add text for statistics
        self.text_info = self.ax.text(0.02, 0.95, '', transform=self.ax.transAxes, bbox=dict(facecolor='white', alpha=0.5))

        self.ax.legend(loc='upper right')
        self.ax.set_title('COVID-19 Spread Simulation')
        self.ax.set_xlabel('Position (m)')
        self.ax.set_ylabel('Position (m)')
        

    def animate(self, frame):
        print("frame", frame)
        """Animation function called for each frame"""
        # Move all people
        for i in range(len(self.map.all_people)):
            self.map.move(i)
    
        # Separate people by health status
        healthy_x, healthy_y = [], []
        infected_x, infected_y = [], []
        contagious_x, contagious_y = [], []
    
        # Collect positions by health status
        for person in self.map.all_people:
            if not person.is_infected:
                healthy_x.append(person.position[0])
                healthy_y.append(person.position[1])
            else:
                infected_x.append(person.position[0])
                infected_y.append(person.position[1])
                if person.contagious:
                    contagious_x.append(person.position[0])
                    contagious_y.append(person.position[1])
    
        # Update scatter plots
        self.scatter_healthy.set_offsets(np.c_[healthy_x, healthy_y])
        self.scatter_infected.set_offsets(np.c_[infected_x, infected_y])
        self.scatter_contagious.set_offsets(np.c_[contagious_x, contagious_y])
    
        # Update statistics
        total_people = self.map.total_number_of_people
        percent_infected = round((self.map.total_infected / self.map.total_number_of_people) * 100,2)
    
        stats_text = (f"Total people: {total_people}\n"
                      f"Total healthy: {total_people - self.map.total_infected}\n"
                      f"Total infected: {self.map.total_infected}\n"
                      f"Contagious: {self.map.total_contagious}\n"
                      f"Infection rate: {percent_infected}%")
        self.text_info.set_text(stats_text)
        return [self.scatter_healthy, self.scatter_infected, self.scatter_contagious, self.text_info]

                
    def run(self):
        """Run the simulation animation"""
        self.ani = animation.FuncAnimation(
<<<<<<< HEAD
            self.fig, self.animate, frames=self.time_per_simulation,
            interval=1, blit=True, repeat=False
=======
            self.fig, self.animate, frames=self.time,
            interval=10, blit=True, repeat=True
>>>>>>> b7b82e4e
        )
        plt.show()
        return self.ani
    
    def save_animation(self, filename="covid_simulation.mp4", fps=20, dpi=100):
        """Save the animation as a video file
        
        Parameters:
        - filename: Output filename (default: covid_simulation.mp4)
        - fps: Frames per second (default: 20)
        - dpi: Resolution (dots per inch) (default: 100)
        """        
        # Create writer
        writer = animation.FFMpegWriter(fps=fps)
        
        print(f"Saving animation to {filename}...")
        self.ani.save(filename, writer=writer, dpi=dpi)
        print(f"Animation saved to {filename}")

class Comparison:
    def __init__(self, upper_bound_people = 30, upper_bound_social_distancing=4):
        """
        Initialize a comparison simulation with varying population sizes and social distancing values.
        
        Parameters:
        - bounds: Boundaries of the map
        - upper_bound_people: Maximum number of people to simulate
        - probably_infected: Initial infection rate
        - time_per_simulation: Time steps for each simulation
        - max_social_distancing: Maximum social distancing value to test
        """
        self.upper_bound_people = upper_bound_people #sets the upper bound of number of people 
        self.max_social_distancing = upper_bound_social_distancing #sets the upper bound for social distancing

        self.time_per_simulation = 100 #sets the time of each simulation
        self.contagious_rate = 0.3 #sets the rate of contagious people
        self.bounds = [5,5] #sets the bounds of the simulation where bounds are [x_max,y_max]

        self.results = []
        
    def run_comparison(self):
        """Run multiple simulations with varying numbers of people and social distancing values."""
        # Loop through different social distancing values
        for social_dist in np.arange(0.1, self.max_social_distancing + 0.1, 0.1):
            social_dist = round(social_dist, 1)  
            print(f"\nTesting social distancing: {social_dist}")
            # Loop through different numbers of people in the station
            for num_people in range(10, self.upper_bound_people + 1, 10):
                print(f"Running simulation with {num_people} people, social distancing: {social_dist}...")

                map = Map(self.bounds, num_people, self.contagious_rate)
                map.personal_space = social_dist  
                #the board move sequance
                for _ in range(self.time_per_simulation):
                    for i in range(len(map.all_people)):
                        map.move(i)

                # Calculate infection rate
                infection_rate = (map.total_infected / map.total_number_of_people) * 100

                #update studnent household manger to use this 'storage technique
                result = {
                    'social_distancing': social_dist,
                    'num_people': num_people,
                    'total_people': map.total_number_of_people,
                    'total_infected': map.total_infected,
                    'total_contagious': map.total_contagious,
                    'infection_rate': infection_rate,
                    'flows_stopped': map.flows_stop
                }

                #stores the results 
                self.results.append(result)
            
        return self.results
    

    def save_results_to_excel(self, filename="simulation_results.xlsx"):
        """Save the results to an Excel file with initial conditions on a separate sheet."""
        # Check if results are available
        if not self.results:
            print("No results to save. Run the comparison first.")
            return
        # Create a DataFrame with intial and input conditions
        results_df = pd.DataFrame(self.results)

        initial_conditions = {
            "Bounds": [self.bounds],
            "Upper Bound People": [self.upper_bound_people],
            "Contagious Rate": [self.contagious_rate],
            "Time Per Simulation": [self.time_per_simulation],
            "Max Social Distancing": [self.max_social_distancing]
        }
        initial_conditions_df = pd.DataFrame(initial_conditions)

        time = pd.Timestamp.now().strftime("%Y-%m-%d %H:%M:%S")
        name = f"simulation_results_{time}.xlsx"
        # Save to Excel file with two sheets
        with pd.ExcelWriter(filename) as writer:
            initial_conditions_df.to_excel(writer, sheet_name=name, index=False)
            results_df.to_excel(writer, sheet_name="Results", index=False)
        
        print(f"Results saved to {filename}")
    
    def plot_infection_rates(self):
        """Plot infection rates against number of people with trendlines for each social distancing value."""
        # Check if results are available
        if not self.results:
            print("No results to plot. Run the comparison first.")
            return

        results_df = pd.DataFrame(self.results)

        plt.figure(figsize=(12, 8))

        social_dist_values = sorted(results_df['social_distancing'].unique())
        # Create a color map for different social distancing values
        colors = plt.cm.viridis(np.linspace(0, 1, len(social_dist_values)))
        # Plot infection rates for each social distancing value
        for i, sd in enumerate(social_dist_values):
            
            sd_data = results_df[results_df['social_distancing'] == sd]

            plt.plot(sd_data['num_people'], sd_data['infection_rate'], 
                   color=colors[i], alpha=0.7, label=f'SD = {sd}m')

        plt.xlabel('Number of People')
        plt.ylabel('Infection Rate (%)')
        plt.title('Effect of Social Distancing and population size for a prevalence of: {contagious_rate}')
        plt.legend(title='Social Distancing', loc='best')
        plt.grid(True, alpha=0.3)

        time = pd.Timestamp.now().strftime("%Y-%m-%d %H:%M:%S")
        name = f"simulation_graph{time}.xlsx"
        plt.savefig(name, dpi=300, bbox_inches='tight')
        print("Plot saved as 'infection_rate_analysis.png'")

        plt.show()
    
    def run_full_comparison(self):
        """Run the full comparison, save results to an Excel file, and generate plots."""
        self.run_comparison()
        self.save_results_to_excel()
        self.plot_infection_rates()

class Comparison:
    def __init__(self, bounds, upper_bound_people, probably_infected=0.5, time_per_simulation=1000, max_social_distancing=3):
        """
        Initialize a comparison simulation with varying population sizes and social distancing values.
        
        Parameters:
        - bounds: Boundaries of the map
        - upper_bound_people: Maximum number of people to simulate
        - probably_infected: Initial infection rate
        - time_per_simulation: Time steps for each simulation
        - max_social_distancing: Maximum social distancing value to test
        """
        self.bounds = bounds
        self.upper_bound_people = upper_bound_people
        self.probably_infected = probably_infected
        self.time_per_simulation = time_per_simulation
        self.max_social_distancing = max_social_distancing
        self.results = []
        
    def run_comparison(self):
        """Run multiple simulations with varying numbers of people and social distancing values."""
        # Vary social distancing from 0.1 to max value in increments of 0.1
        for social_dist in np.arange(0.1, self.max_social_distancing + 0.1, 0.1):
            social_dist = round(social_dist, 1)  # Round to avoid floating point issues
            print(f"\nTesting social distancing: {social_dist}")
            
            # Start with 10 people and increase by 10 until upper bound
            for num_people in range(10, self.upper_bound_people + 1, 10):
                print(f"Running simulation with {num_people} people, social distancing: {social_dist}...")
                
                # Create map directly to avoid animation setup
                map_obj = Map(self.bounds, num_people, self.probably_infected)
                map_obj.personal_space = social_dist  # Set the social distancing parameter
                
                # Run for specified time steps
                for _ in range(self.time_per_simulation):
                    for i in range(len(map_obj.all_people)):
                        map_obj.move(i)
                
                # Calculate infection rate and store results
                infection_rate = (map_obj.total_infected / map_obj.total_number_of_people) * 100
                
                # Store detailed results
                result = {
                    'social_distancing': social_dist,
                    'num_people': num_people,
                    'total_people': map_obj.total_number_of_people,
                    'total_infected': map_obj.total_infected,
                    'total_contagious': map_obj.total_contagious,
                    'infection_rate': infection_rate,
                    'flows_stopped': map_obj.flows_stop
                }
                self.results.append(result)
            
        return self.results
    
    def save_results_to_excel(self, filename="simulation_results.xlsx"):
        """Save the results to an Excel file with initial conditions on a separate sheet."""
        if not self.results:
            print("No results to save. Run the comparison first.")
            return
        
        # Convert results to a DataFrame
        results_df = pd.DataFrame(self.results)
        
        # Create a DataFrame for initial conditions
        initial_conditions = {
            "Bounds": [self.bounds],
            "Upper Bound People": [self.upper_bound_people],
            "Probably Infected": [self.probably_infected],
            "Time Per Simulation": [self.time_per_simulation],
            "Max Social Distancing": [self.max_social_distancing]
        }
        initial_conditions_df = pd.DataFrame(initial_conditions)
        
        # Write to Excel
        with pd.ExcelWriter(filename) as writer:
            initial_conditions_df.to_excel(writer, sheet_name="Initial Conditions", index=False)
            results_df.to_excel(writer, sheet_name="Results", index=False)
        
        print(f"Results saved to {filename}")
    
    def plot_infection_rates(self):
        """Plot infection rates against number of people with trendlines for each social distancing value."""
        if not self.results:
            print("No results to plot. Run the comparison first.")
            return
        
        # Convert results to a DataFrame
        results_df = pd.DataFrame(self.results)
        
        # Create a figure
        plt.figure(figsize=(12, 8))
        
        # Get unique social distancing values
        social_dist_values = sorted(results_df['social_distancing'].unique())
        
        # Define a color map
        colors = plt.cm.viridis(np.linspace(0, 1, len(social_dist_values)))
        
        # Plot data points for each social distancing value
        for i, sd in enumerate(social_dist_values):
            # Filter data for this social distancing value
            sd_data = results_df[results_df['social_distancing'] == sd]
            
            # Plot scatter points
            plt.plot(sd_data['num_people'], sd_data['infection_rate'], 
                   color=colors[i], alpha=0.7, label=f'SD = {sd}m')
        
        # Add labels and title
        plt.xlabel('Number of People')
        plt.ylabel('Infection Rate (%)')
        plt.title('Infection Rate vs. Number of People for Different Social Distancing Values')
        plt.legend(title='Social Distancing', loc='best')
        plt.grid(True, alpha=0.3)
        
        # Save the figure
        plt.savefig('infection_rate_analysis.png', dpi=300, bbox_inches='tight')
        print("Plot saved as 'infection_rate_analysis.png'")
        
        # Show the plot
        plt.show()
    
    def run_full_comparison(self):
        """Run the full comparison, save results to an Excel file, and generate plots."""
        self.run_comparison()
        self.save_results_to_excel()
        self.plot_infection_rates()


if __name__ == "__main__":
<<<<<<< HEAD
    #Example usage
    run = Simulation()
    run.time_per_simulation = 1000 #sets the time of each simulation
    run.bounds = (240, 5) #sets the bounds of the simulation where bounds are [x_max,y_max] in meters
    run.contagious_rate = 0.01 #sets the rate of contagious people in the simulation

   
    run.map.vacination_infection_para = None# this is the chance of getting infected if you are vaccinated [sub two meters,post two meters]

    run.map.mask_infection_para = None # this is the chance of getting infected if you are wearing a mask [sub two meters,post two meters] 

    run.map.combined_infection_para = None# this is the chance of getting infected if you are vaccinated and wearing a mask [sub two meters,post two meters]
    
    run.map.bounds = (240, 5) #sets the bounds of the simulation where bounds are [x_max,y_max] in meters

    run.map.upper_bound_people = 20 #sets the upper bound of number of people in the simulation

    run.map.contagious_rate = 0.01 #sets the rate of contagious people in the simulation

    data = run.run()
    run.save_animation("covid_simulation.mp4", fps=20, dpi=100)
    #comparison = Comparison((240, 5) ,20, 3, 10)
    #comparison.run_full_comparison()
=======
    comparison = Comparison((100, 5), 100)
    comparison.run_full_comparison()
  
>>>>>>> b7b82e4e
<|MERGE_RESOLUTION|>--- conflicted
+++ resolved
@@ -3,6 +3,10 @@
 matplotlib.rcParams['animation.embed_limit'] = 10000000
 import matplotlib.pyplot as plt
 import matplotlib.animation as animation
+import sys
+sys.setrecursionlimit(1000000)  # Set the recursion limit to 10,000
+import pandas as pd
+
 import sys
 sys.setrecursionlimit(1000000)  # Set the recursion limit to 10,000
 import pandas as pd
@@ -57,6 +61,7 @@
             self.total_number_of_people += 1
         else:
             person = Person(pos,False)
+            self.total_number_of_people += 1
             self.total_number_of_people += 1
         person.direction = theta
 
@@ -79,6 +84,7 @@
         #Initialise the move variable to false
         move = False
         apc = self.all_people.copy() #creates a copy of the people in the simulation
+        emergency_stop = 0
         emergency_stop = 0
         
         #creates a proposed step for the person at index i in current people (all_people)
@@ -96,6 +102,11 @@
             move, apc = self.position_check(apc, self.personal_space, index, proposed_step)
             apc[index].position = proposed_step
            #if they are contagious then we need to check if they are going to infect anyone and now inforces social distancing
+            #If not contagious then we can just move them
+            move = True
+            move, apc = self.position_check(apc, self.personal_space, index, proposed_step)
+            apc[index].position = proposed_step
+           #if they are contagious then we need to check if they are going to infect anyone and now inforces social distancing
             while move == False:
                 proposed_step = apc[index].step(self.bounds, apc[index].step_size)
                 if proposed_step is None:
@@ -104,13 +115,8 @@
                 else:
                     move, apc = self.position_check(apc, self.personal_space, index, proposed_step)
                     apc[index].position = proposed_step
-<<<<<<< HEAD
                     if emergency_stop > 3:
                         print("waited", index)
-=======
-                    if emergency_stop > 5:
-                        print("Emergency stop triggered for person", index)
->>>>>>> b7b82e4e
                         self.flows_stop += 1
                         apc = self.all_people.copy() #resets the apc temporarily
                         break
@@ -119,6 +125,7 @@
         self.all_people = apc
         return self.all_people
 
+    def position_check(self, people_list, exclusion_zone, index, proposed_step):
     def position_check(self, people_list, exclusion_zone, index, proposed_step):
         """Check if a proposed step is valid and update the list of people
            focusing on the social distancing and infection range"""
@@ -133,7 +140,14 @@
                     # checks if the distance is less than the infection range
                     if distance <= 4:
                         # checks if the person is contagious and if they are within the exclusion zone (social distancing)
+                if people_list[index].contagious or people_list[i].contagious:
+                    # computes the distance to all other people in the simulation
+                    distance = np.linalg.norm(people_list[i].position - proposed_step)    
+                    # checks if the distance is less than the infection range
+                    if distance <= 4:
+                        # checks if the person is contagious and if they are within the exclusion zone (social distancing)
                         if distance <= exclusion_zone:
+                            # If they are contagious and within the exclusion zone then we cannot move
                             # If they are contagious and within the exclusion zone then we cannot move
                             return False, people_list
                         else: 
@@ -142,20 +156,12 @@
                             if contagious.direction == 0 and healthy.position[0]>contagious.position[0] or contagious.direction == np.pi and healthy.position[0]<contagious.position[0]:
                                 if distance > 2:
                                     #checks if the distance is greater than 2
-<<<<<<< HEAD
                                     if np.random.random() < healthy.infection_probability_plus_2:
-=======
-                                    if np.random.random() < self.infection_probability_plus_2:
->>>>>>> b7b82e4e
                                         if people_list[i].is_infected == False:
                                             self.total_infected += 1
                                         people_list[i].is_infected = True
                                     #checks if the distance is less than 2
-<<<<<<< HEAD
                                     elif np.random.random() < healthy.infection_probability_sub_2:
-=======
-                                    elif np.random.random() < self.infection_probability_sub_2:
->>>>>>> b7b82e4e
                                         if people_list[i].is_infected == False:
                                             self.total_infected += 1
                                         people_list[i].is_infected = True                
@@ -169,12 +175,9 @@
         self.step_size = np.random.uniform(1.0, 1.5) 
         self.direction = 0 #this property is updated by map 
         self.is_infected = contagious
-<<<<<<< HEAD
 
         self.infection_probability_plus_2 = 0.013 #sets the sub 2 meters infection probability
         self.infection_probability_sub_2 = 0.13 #sets the post 2 meters infection probability
-=======
->>>>>>> b7b82e4e
 
     def step(self, bounds, step_size):
         """Performs a single random walk step and impose boundary conditions on a rectangular room"""
@@ -186,6 +189,7 @@
         #checks if the move is valid
         if new_x < 0 or new_x > bounds[0] or new_y < 0 or new_y > bounds[1]:
 
+
             position = None
         else:
             
@@ -193,11 +197,7 @@
         return position
 
 class Simulation:
-<<<<<<< HEAD
     def __init__(self, number_of_people=30):
-=======
-    def __init__(self, bounds, number_of_people, probably_infected=0.01, time=1000):
->>>>>>> b7b82e4e
         """Sets up the simulation with the map, number of people, and time"""
         self.time_per_simulation = 1000 #sets the time of each simulation
         self.contagious_rate = 0.3 #sets the rate of contagious people
@@ -207,13 +207,8 @@
 
         # Initialize the plot
         self.fig, self.ax = plt.subplots(figsize=(30, 8))
-<<<<<<< HEAD
         self.ax.set_xlim(0, self.bounds[0])
         self.ax.set_ylim(0, self.bounds[1])
-=======
-        self.ax.set_xlim(0, bounds[0])
-        self.ax.set_ylim(0, bounds[1])
->>>>>>> b7b82e4e
 
         # Create scatter plots for different states
         self.scatter_healthy = self.ax.scatter([], [], c='green', alpha=0.5, s=10, label='Healthy')
@@ -230,6 +225,7 @@
         
 
     def animate(self, frame):
+        print("frame", frame)
         print("frame", frame)
         """Animation function called for each frame"""
         # Move all people
@@ -261,26 +257,26 @@
         # Update statistics
         total_people = self.map.total_number_of_people
         percent_infected = round((self.map.total_infected / self.map.total_number_of_people) * 100,2)
+        total_people = self.map.total_number_of_people
+        percent_infected = round((self.map.total_infected / self.map.total_number_of_people) * 100,2)
     
         stats_text = (f"Total people: {total_people}\n"
+                      f"Total healthy: {total_people - self.map.total_infected}\n"
                       f"Total healthy: {total_people - self.map.total_infected}\n"
                       f"Total infected: {self.map.total_infected}\n"
                       f"Contagious: {self.map.total_contagious}\n"
                       f"Infection rate: {percent_infected}%")
+                      f"Infection rate: {percent_infected}%")
         self.text_info.set_text(stats_text)
+        return [self.scatter_healthy, self.scatter_infected, self.scatter_contagious, self.text_info]
         return [self.scatter_healthy, self.scatter_infected, self.scatter_contagious, self.text_info]
 
                 
     def run(self):
         """Run the simulation animation"""
         self.ani = animation.FuncAnimation(
-<<<<<<< HEAD
             self.fig, self.animate, frames=self.time_per_simulation,
             interval=1, blit=True, repeat=False
-=======
-            self.fig, self.animate, frames=self.time,
-            interval=10, blit=True, repeat=True
->>>>>>> b7b82e4e
         )
         plt.show()
         return self.ani
@@ -426,138 +422,7 @@
         self.save_results_to_excel()
         self.plot_infection_rates()
 
-class Comparison:
-    def __init__(self, bounds, upper_bound_people, probably_infected=0.5, time_per_simulation=1000, max_social_distancing=3):
-        """
-        Initialize a comparison simulation with varying population sizes and social distancing values.
-        
-        Parameters:
-        - bounds: Boundaries of the map
-        - upper_bound_people: Maximum number of people to simulate
-        - probably_infected: Initial infection rate
-        - time_per_simulation: Time steps for each simulation
-        - max_social_distancing: Maximum social distancing value to test
-        """
-        self.bounds = bounds
-        self.upper_bound_people = upper_bound_people
-        self.probably_infected = probably_infected
-        self.time_per_simulation = time_per_simulation
-        self.max_social_distancing = max_social_distancing
-        self.results = []
-        
-    def run_comparison(self):
-        """Run multiple simulations with varying numbers of people and social distancing values."""
-        # Vary social distancing from 0.1 to max value in increments of 0.1
-        for social_dist in np.arange(0.1, self.max_social_distancing + 0.1, 0.1):
-            social_dist = round(social_dist, 1)  # Round to avoid floating point issues
-            print(f"\nTesting social distancing: {social_dist}")
-            
-            # Start with 10 people and increase by 10 until upper bound
-            for num_people in range(10, self.upper_bound_people + 1, 10):
-                print(f"Running simulation with {num_people} people, social distancing: {social_dist}...")
-                
-                # Create map directly to avoid animation setup
-                map_obj = Map(self.bounds, num_people, self.probably_infected)
-                map_obj.personal_space = social_dist  # Set the social distancing parameter
-                
-                # Run for specified time steps
-                for _ in range(self.time_per_simulation):
-                    for i in range(len(map_obj.all_people)):
-                        map_obj.move(i)
-                
-                # Calculate infection rate and store results
-                infection_rate = (map_obj.total_infected / map_obj.total_number_of_people) * 100
-                
-                # Store detailed results
-                result = {
-                    'social_distancing': social_dist,
-                    'num_people': num_people,
-                    'total_people': map_obj.total_number_of_people,
-                    'total_infected': map_obj.total_infected,
-                    'total_contagious': map_obj.total_contagious,
-                    'infection_rate': infection_rate,
-                    'flows_stopped': map_obj.flows_stop
-                }
-                self.results.append(result)
-            
-        return self.results
-    
-    def save_results_to_excel(self, filename="simulation_results.xlsx"):
-        """Save the results to an Excel file with initial conditions on a separate sheet."""
-        if not self.results:
-            print("No results to save. Run the comparison first.")
-            return
-        
-        # Convert results to a DataFrame
-        results_df = pd.DataFrame(self.results)
-        
-        # Create a DataFrame for initial conditions
-        initial_conditions = {
-            "Bounds": [self.bounds],
-            "Upper Bound People": [self.upper_bound_people],
-            "Probably Infected": [self.probably_infected],
-            "Time Per Simulation": [self.time_per_simulation],
-            "Max Social Distancing": [self.max_social_distancing]
-        }
-        initial_conditions_df = pd.DataFrame(initial_conditions)
-        
-        # Write to Excel
-        with pd.ExcelWriter(filename) as writer:
-            initial_conditions_df.to_excel(writer, sheet_name="Initial Conditions", index=False)
-            results_df.to_excel(writer, sheet_name="Results", index=False)
-        
-        print(f"Results saved to {filename}")
-    
-    def plot_infection_rates(self):
-        """Plot infection rates against number of people with trendlines for each social distancing value."""
-        if not self.results:
-            print("No results to plot. Run the comparison first.")
-            return
-        
-        # Convert results to a DataFrame
-        results_df = pd.DataFrame(self.results)
-        
-        # Create a figure
-        plt.figure(figsize=(12, 8))
-        
-        # Get unique social distancing values
-        social_dist_values = sorted(results_df['social_distancing'].unique())
-        
-        # Define a color map
-        colors = plt.cm.viridis(np.linspace(0, 1, len(social_dist_values)))
-        
-        # Plot data points for each social distancing value
-        for i, sd in enumerate(social_dist_values):
-            # Filter data for this social distancing value
-            sd_data = results_df[results_df['social_distancing'] == sd]
-            
-            # Plot scatter points
-            plt.plot(sd_data['num_people'], sd_data['infection_rate'], 
-                   color=colors[i], alpha=0.7, label=f'SD = {sd}m')
-        
-        # Add labels and title
-        plt.xlabel('Number of People')
-        plt.ylabel('Infection Rate (%)')
-        plt.title('Infection Rate vs. Number of People for Different Social Distancing Values')
-        plt.legend(title='Social Distancing', loc='best')
-        plt.grid(True, alpha=0.3)
-        
-        # Save the figure
-        plt.savefig('infection_rate_analysis.png', dpi=300, bbox_inches='tight')
-        print("Plot saved as 'infection_rate_analysis.png'")
-        
-        # Show the plot
-        plt.show()
-    
-    def run_full_comparison(self):
-        """Run the full comparison, save results to an Excel file, and generate plots."""
-        self.run_comparison()
-        self.save_results_to_excel()
-        self.plot_infection_rates()
-
-
 if __name__ == "__main__":
-<<<<<<< HEAD
     #Example usage
     run = Simulation()
     run.time_per_simulation = 1000 #sets the time of each simulation
@@ -580,9 +445,4 @@
     data = run.run()
     run.save_animation("covid_simulation.mp4", fps=20, dpi=100)
     #comparison = Comparison((240, 5) ,20, 3, 10)
-    #comparison.run_full_comparison()
-=======
-    comparison = Comparison((100, 5), 100)
-    comparison.run_full_comparison()
-  
->>>>>>> b7b82e4e
+    #comparison.run_full_comparison()